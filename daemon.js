--- conflicted
+++ resolved
@@ -1601,11 +1601,7 @@
 let failedStockUpdates = 0;
 /** @param {NS} ns **/
 async function updateStockPositions(ns) {
-<<<<<<< HEAD
-    if (!await getNsDataThroughFile(ns, 'ns.stock.hasTIXAPIAccess()', '/Temp/hasTIX.txt')) return; // No point in attempting anything here if the user doesn't have stock market access yet.
-=======
     if (!ns.stock.hasTIXAPIAccess()) return; // No point in attempting anything here if the user doesn't have stock market access yet.
->>>>>>> 946fab08
     let updatedPositions = ns.read(`/Temp/stock-probabilities.txt`); // Should be a dict of stock symbol -> prob left by the stockmaster.js script.
     if (!updatedPositions) {
         failedStockUpdates++;
